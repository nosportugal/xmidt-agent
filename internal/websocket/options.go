// SPDX-FileCopyrightText: 2023 Comcast Cable Communications Management, LLC
// SPDX-License-Identifier: Apache-2.0

package websocket

import (
	"context"
	"fmt"
	"net/http"
	"time"

	"github.com/xmidt-org/arrange/arrangehttp"
	"github.com/xmidt-org/retry"
	"github.com/xmidt-org/wrp-go/v3"
	"github.com/xmidt-org/xmidt-agent/internal/websocket/event"
)

// DeviceID sets the device ID for the WS connection.
func DeviceID(id wrp.DeviceID) Option {
	return optionFunc(
		func(ws *Websocket) error {
			if id == "" {
				return fmt.Errorf("%w: empty DeviceID", ErrMisconfiguredWS)
			}

			ws.id = id
			if ws.additionalHeaders == nil {
				ws.additionalHeaders = http.Header{}
			}

			ws.additionalHeaders.Set("X-Webpa-Device-Name", string(id))
			return nil
		})
}

// URL sets the URL for the WS connection.
func URL(url string) Option {
	return optionFunc(
		func(ws *Websocket) error {
			if url == "" {
				return fmt.Errorf("%w: empty URL", ErrMisconfiguredWS)
			}

			ws.urlFetcher = func(context.Context) (string, error) {
				return url, nil
			}
			return nil
		})
}

// FetchURL sets the FetchURL for the WS connection.
func FetchURL(f func(context.Context) (string, error)) Option {
	return optionFunc(
		func(ws *Websocket) error {
			if f == nil {
				return fmt.Errorf("%w: nil FetchURL", ErrMisconfiguredWS)
			}

			ws.urlFetcher = f
			return nil
		})
}

// FetchURLTimeout sets the FetchURLTimeout for the WS connection.
// If this is not set, the default is 30 seconds.
func FetchURLTimeout(d time.Duration) Option {
	return optionFunc(
		func(ws *Websocket) error {
			if d < 0 {
				return fmt.Errorf("%w: negative FetchURLTimeout", ErrMisconfiguredWS)
			}

			ws.urlFetchingTimeout = d
			return nil
		})
}

// CredentialsDecorator provides the credentials decorator for the WS connection.
func CredentialsDecorator(f func(http.Header) error) Option {
	return optionFunc(
		func(ws *Websocket) error {
			if f == nil {
				return fmt.Errorf("%w: nil CredentialsDecorator", ErrMisconfiguredWS)
			}

			ws.credDecorator = f
			return nil
		})
}

func ConveyDecorator(f func(http.Header) error) Option {
	return optionFunc(
		func(ws *Websocket) error {
			if f == nil {
				return fmt.Errorf("%w: nil ConveyDecorator", ErrMisconfiguredWS)
			}

			ws.conveyDecorator = f
			return nil
		})
}

// PingInterval sets the time expected between PINGs for the WS connection.
// If this is not set, the default is 30 seconds.
func PingInterval(d time.Duration) Option {
	return optionFunc(
		func(ws *Websocket) error {
			if d < 0 {
				return fmt.Errorf("%w: negative PingInterval", ErrMisconfiguredWS)
			}

			ws.pingInterval = d
			return nil
		})
}

// PingTimeout sets the maximum time allowed between PINGs for the WS connection
// before the connection is closed.  If this is not set, the default is 90 seconds.
func PingTimeout(d time.Duration) Option {
	return optionFunc(
		func(ws *Websocket) error {
			if d < 0 {
				return fmt.Errorf("%w: negative PingTimeout", ErrMisconfiguredWS)
			}

			ws.pingTimeout = d
			return nil
		})
}

// KeepAliveInterval sets the keep alive interval for the WS connection.
// If this is not set, the default is 30 seconds.
func KeepAliveInterval(d time.Duration) Option {
	return optionFunc(
		func(ws *Websocket) error {
			if d < 0 {
				return fmt.Errorf("%w: negative KeepAliveInterval", ErrMisconfiguredWS)
			}

			ws.keepAliveInterval = d
			return nil
		})
}

// WithIPv4 sets whether or not to allow IPv4 for the WS connection.  If this
// is not set, the default is true.
func WithIPv4(with ...bool) Option {
	with = append(with, true)
	return optionFunc(
		func(ws *Websocket) error {
			ws.withIPv4 = with[0]
			return nil
		})
}

// WithIPv6 sets whether or not to allow IPv6 for the WS connection.  If this
// is not set, the default is true.
func WithIPv6(with ...bool) Option {
	with = append(with, true)
	return optionFunc(
		func(ws *Websocket) error {
			ws.withIPv6 = with[0]
			return nil
		})
}

// SendTimeout sets the send timeout for the WS connection.
func SendTimeout(d time.Duration) Option {
	return optionFunc(
		func(ws *Websocket) error {
			if d < 0 {
				return fmt.Errorf("%w: negative SendTimeout", ErrMisconfiguredWS)
			}

			ws.sendTimeout = d
			return nil
		})
}

// HTTPClient is the HTTP client used for connection attempts.
func HTTPClient(client *http.Client) Option {
	return optionFunc(
<<<<<<< HEAD
		func(ws *Websocket) error {
			var err error
			if client == nil {
				// Can't use http.DefaultClient since its Transport is nil.
				client, err = arrangehttp.ClientConfig{}.NewClient()
=======
		func(ws *Websocket) (err error) {
			var errs error
			// Timeout sets the timeout for the WS connection.
			if c.Timeout < 0 {
				errs = errors.Join(errs, fmt.Errorf("%w: negative Client.Timeout", ErrMisconfiguredWS))
			}
			// IdleConnTimeout sets the idle connection timeout for the WS connection.
			if c.Transport.IdleConnTimeout < 0 {
				errs = errors.Join(errs, fmt.Errorf("%w: negative Client.Transport.IdleConnTimeout", ErrMisconfiguredWS))
			}
			// TLSHandshakeTimeout sets the TLS handshake timeout for the WS connection.
			if c.Transport.TLSHandshakeTimeout < 0 {
				errs = errors.Join(errs, fmt.Errorf("%w: negative Client.Transport.TLSHandshakeTimeout", ErrMisconfiguredWS))
			}
			// ExpectContinueTimeout sets the TLS handshake timeout for the WS connection.
			if c.Transport.ExpectContinueTimeout < 0 {
				errs = errors.Join(errs, fmt.Errorf("%w: negative Client.Transport.ExpectContinueTimeout", ErrMisconfiguredWS))
			}

			if errs != nil {
				return errs
			}

			// test new client
			_, err = c.NewClient()
			if err != nil {
				return errors.Join(ErrMisconfiguredWS, err)
>>>>>>> a16af25e
			}

			ws.client = client
			return err
		})
}

// AdditionalHeaders sets the additional headers for the WS connection.
func AdditionalHeaders(headers http.Header) Option {
	return optionFunc(
		func(ws *Websocket) error {
			for k, values := range headers {
				for _, value := range values {
					ws.additionalHeaders.Add(k, value)
				}
			}

			return nil
		})
}

// Once sets whether or not to only attempt to connect once.
func Once(once ...bool) Option {
	once = append(once, true)
	return optionFunc(
		func(ws *Websocket) error {
			ws.once = once[0]
			return nil
		})
}

// NowFunc sets the now function for the WS connection.
func NowFunc(f func() time.Time) Option {
	return optionFunc(
		func(ws *Websocket) error {
			if f == nil {
				return fmt.Errorf("%w: nil NowFunc", ErrMisconfiguredWS)
			}

			ws.nowFunc = f
			return nil
		})
}

// RetryPolicy sets the retry policy factory used for delaying between retry
// attempts for reconnection.
func RetryPolicy(pf retry.PolicyFactory) Option {
	return optionFunc(
		func(ws *Websocket) error {
			if pf == nil {
				return fmt.Errorf("%w: nil RetryPolicy", ErrMisconfiguredWS)
			}

			ws.retryPolicyFactory = pf
			return nil
		})
}

// MaxMessageBytes sets the maximum message size sent or received in bytes.
func MaxMessageBytes(bytes int64) Option {
	return optionFunc(
		func(ws *Websocket) error {
			if bytes < 0 {
				return fmt.Errorf("%w: negative MaxMessageBytes", ErrMisconfiguredWS)
			}

			ws.maxMessageBytes = bytes
			return nil
		})
}

// AddMessageListener adds a message listener to the WS connection.
// The listener will be called for every message received from the WS.
func AddMessageListener(listener event.MsgListener, cancel ...*event.CancelFunc) Option {
	return optionFunc(
		func(ws *Websocket) error {
			var ignored event.CancelFunc
			cancel = append(cancel, &ignored)
			*cancel[0] = event.CancelFunc(ws.msgListeners.Add(listener))
			return nil
		})
}

// AddConnectListener adds a connect listener to the WS connection.
func AddConnectListener(listener event.ConnectListener, cancel ...*event.CancelFunc) Option {
	return optionFunc(
		func(ws *Websocket) error {
			var ignored event.CancelFunc
			cancel = append(cancel, &ignored)
			*cancel[0] = event.CancelFunc(ws.connectListeners.Add(listener))
			return nil
		})
}

// AddDisconnectListener adds a disconnect listener to the WS connection.
func AddDisconnectListener(listener event.DisconnectListener, cancel ...*event.CancelFunc) Option {
	return optionFunc(
		func(ws *Websocket) error {
			var ignored event.CancelFunc
			cancel = append(cancel, &ignored)
			*cancel[0] = event.CancelFunc(ws.disconnectListeners.Add(listener))
			return nil
		})
}

// AddHeartbeatListener adds a heartbeat listener to the WS connection.
func AddHeartbeatListener(listener event.HeartbeatListener, cancel ...*event.CancelFunc) Option {
	return optionFunc(
		func(ws *Websocket) error {
			var ignored event.CancelFunc
			cancel = append(cancel, &ignored)
			*cancel[0] = event.CancelFunc(ws.heartbeatListeners.Add(listener))
			return nil
		})
}<|MERGE_RESOLUTION|>--- conflicted
+++ resolved
@@ -5,6 +5,7 @@
 
 import (
 	"context"
+	"errors"
 	"fmt"
 	"net/http"
 	"time"
@@ -180,41 +181,15 @@
 // HTTPClient is the HTTP client used for connection attempts.
 func HTTPClient(client *http.Client) Option {
 	return optionFunc(
-<<<<<<< HEAD
 		func(ws *Websocket) error {
 			var err error
 			if client == nil {
 				// Can't use http.DefaultClient since its Transport is nil.
 				client, err = arrangehttp.ClientConfig{}.NewClient()
-=======
-		func(ws *Websocket) (err error) {
-			var errs error
-			// Timeout sets the timeout for the WS connection.
-			if c.Timeout < 0 {
-				errs = errors.Join(errs, fmt.Errorf("%w: negative Client.Timeout", ErrMisconfiguredWS))
-			}
-			// IdleConnTimeout sets the idle connection timeout for the WS connection.
-			if c.Transport.IdleConnTimeout < 0 {
-				errs = errors.Join(errs, fmt.Errorf("%w: negative Client.Transport.IdleConnTimeout", ErrMisconfiguredWS))
-			}
-			// TLSHandshakeTimeout sets the TLS handshake timeout for the WS connection.
-			if c.Transport.TLSHandshakeTimeout < 0 {
-				errs = errors.Join(errs, fmt.Errorf("%w: negative Client.Transport.TLSHandshakeTimeout", ErrMisconfiguredWS))
-			}
-			// ExpectContinueTimeout sets the TLS handshake timeout for the WS connection.
-			if c.Transport.ExpectContinueTimeout < 0 {
-				errs = errors.Join(errs, fmt.Errorf("%w: negative Client.Transport.ExpectContinueTimeout", ErrMisconfiguredWS))
-			}
-
-			if errs != nil {
-				return errs
-			}
-
-			// test new client
-			_, err = c.NewClient()
+			}
+
 			if err != nil {
 				return errors.Join(ErrMisconfiguredWS, err)
->>>>>>> a16af25e
 			}
 
 			ws.client = client
