// SPDX-FileCopyrightText: 2023 Comcast Cable Communications Management, LLC
// SPDX-License-Identifier: Apache-2.0

package quic

import (
	"context"
	"crypto/rand"
	"crypto/rsa"
	"crypto/tls"
	"crypto/x509"
	"encoding/pem"
	"log"

	"fmt"
	"math/big"
	"net"
	"net/http"

	"sync/atomic"
	"testing"
	"time"

	"github.com/quic-go/quic-go"
	"github.com/quic-go/quic-go/http3"
	"github.com/stretchr/testify/suite"

	"github.com/xmidt-org/retry"
	"github.com/xmidt-org/wrp-go/v5"
	"github.com/xmidt-org/xmidt-agent/internal/event"
)

type key string

const (
	QuicConnectionKey key = "quicConnection"
	ShouldRedirectKey key = "shouldRedirect"
	SuiteKey          key = "suite"
)

type myHandler struct{}

var (
	remoteServerPort   = "4433"
	redirectServerPort = "4432"
)

func (h myHandler) ServeHTTP(w http.ResponseWriter, r *http.Request) {
	fmt.Println("in ServeHTTP")

	rc := http.NewResponseController(w)
	defer rc.Flush()

	conn := r.Context().Value(QuicConnectionKey).(quic.Connection)
	suite := r.Context().Value(SuiteKey).(*EToESuite)
	shouldRedirect := r.Context().Value(ShouldRedirectKey).(bool)
	testId := r.Header.Get("testId")

	fmt.Println(r.Header)

	if shouldRedirect {
		suite.clientRedirected = true
		fmt.Println("about to redirect")
		http.Redirect(w, r, fmt.Sprintf("https://127.0.0.1:%s", remoteServerPort), http.StatusMovedPermanently)
		w.Write([]byte("test body"))
		fmt.Println("redirected")
		return
	}

	suite.postReceivedFromClient = true

	w.WriteHeader(http.StatusOK)

	w.Header().Set("Content-Type", "text/plain")

	_, err := fmt.Fprint(w, "Thanks for the post! Love, the server.")
	if err != nil {
		http.Error(w, "Failed to write response", http.StatusInternalServerError)
		return
	}

	go sendMessageFromServer(conn, suite, context.Background())
	go listenForMessageFromClient(conn, suite, context.Background(), testId)
}

func sendMessageFromServer(conn quic.Connection, suite *EToESuite, ctx context.Context) {
	msg := GetWrpMessage("server")

	stream, err := conn.OpenStream()
	if err != nil {
		log.Println("Stream open error:", err)
		return
	}

	_, err = stream.Write(wrp.MustEncode(&msg, wrp.Msgpack))
	if err != nil {
		fmt.Println(err)
		return
	}

	stream.Close()
}

func listenForMessageFromClient(conn quic.Connection, suite *EToESuite, ctx context.Context, testId string) error {
	stream, err := conn.AcceptStream(ctx)
	if err != nil {
		fmt.Printf("error accepting stream  %s", err)
		fmt.Println(err)
	}
	defer stream.Close()

	buf, err := readBytes(stream)
	if err != nil {
		fmt.Println("Error reading:", err)
		return err
	}

	fmt.Println("stream handled got: " + string(buf))

	suite.messageReceivedFromClient = true

	return nil
}

func GetWrpMessage(origin string) wrp.Message {
	return wrp.Message{
		Type:        wrp.SimpleEventMessageType,
		Source:      fmt.Sprintf("event:test.com/%s", origin),
		Destination: "mac:4ca161000109/mock_config",
		PartnerIDs:  []string{"foobar"},
	}
}

func (suite *EToESuite) StartRemoteServer(port string, redirect bool) {
	tlsConf := generateTLSConfig()
	tlsConf = http3.ConfigureTLSConfig(tlsConf)
	quicConf := &quic.Config{
		KeepAlivePeriod:      500 * time.Millisecond,
		HandshakeIdleTimeout: 1 * time.Minute,
		MaxIdleTimeout:       2 * time.Minute,
	}

	h := myHandler{}

	server := &http3.Server{
		Addr:       fmt.Sprintf(":%s", port),
		TLSConfig:  tlsConf,
		Handler:    h,
		QUICConfig: quicConf,
		ConnContext: func(ctx context.Context, c quic.Connection) context.Context {
			ctx = context.WithValue(ctx, QuicConnectionKey, c)
			ctx = context.WithValue(ctx, SuiteKey, suite)
			ctx = context.WithValue(ctx, ShouldRedirectKey, redirect)
			return ctx
		},
	}

	if redirect {
		suite.redirectServer = server
	} else {
		suite.server = server
	}

	udpAddr, err := net.ResolveUDPAddr("udp", fmt.Sprintf("127.0.0.1:%s", port))
	if err != nil {
		fmt.Println("error resolving udp address")
		log.Fatal(err)
	}

	remoteAddr := udpAddr.String()

	fmt.Println(remoteAddr)

	conn, err := net.ListenUDP("udp", udpAddr)
	if err != nil {
		fmt.Println("error dialing udp")
		log.Fatal(err)
	}

	tr := quic.Transport{
		Conn: conn,
	}

	ln, err := tr.ListenEarly(tlsConf, quicConf)
	if err != nil {
		fmt.Printf("error listening early %s", err)
		log.Fatal(err)
	}

	fmt.Println("listened early")

	for {
		fmt.Println("about to wait for connections")
		c, err := ln.Accept(context.Background())
		if err != nil {
			fmt.Printf("error accepting connection %s", err)
			continue
		}

		fmt.Printf("accepted connection on port %s\n", port)

		switch c.ConnectionState().TLS.NegotiatedProtocol {
		case http3.NextProtoH3:
			fmt.Println("got http3 request")
			server.ServeQUICConn(c)
			fmt.Println("handled connection")
			fmt.Println(c.Context())
		}
	}
}

func generateTLSConfig() *tls.Config {
	key, err := rsa.GenerateKey(rand.Reader, 2048)
	if err != nil {
		panic(err)
	}
	template := x509.Certificate{SerialNumber: big.NewInt(1)}
	certDER, err := x509.CreateCertificate(rand.Reader, &template, &template, &key.PublicKey, key)
	if err != nil {
		panic(err)
	}
	keyPEM := pem.EncodeToMemory(&pem.Block{Type: "RSA PRIVATE KEY", Bytes: x509.MarshalPKCS1PrivateKey(key)})
	certPEM := pem.EncodeToMemory(&pem.Block{Type: "CERTIFICATE", Bytes: certDER})

	tlsCert, err := tls.X509KeyPair(certPEM, keyPEM)
	if err != nil {
		panic(err)
	}
	return &tls.Config{
		Certificates: []tls.Certificate{tlsCert},
		NextProtos:   []string{"h3"},
	}
}

type EToESuite struct {
	suite.Suite
	clientRedirected          bool
	postReceivedFromClient    bool
	messageReceivedFromClient bool
	server                    *http3.Server
	redirectServer            *http3.Server
}

func TestEToESuite(t *testing.T) {
	suite.Run(t, new(EToESuite))
}

func (suite *EToESuite) SetupSuite() {
	go suite.StartRemoteServer(redirectServerPort, true)
	go suite.StartRemoteServer(remoteServerPort, false)

	time.Sleep(5 * time.Second)
}

func (suite *EToESuite) TearDownSuite() {
	// fmt.Println("about to tear down")
	// ctx, cancel := context.WithCancel(context.Background())
	// defer cancel()

	suite.server.Close()
	suite.redirectServer.Close()

	// suite.server.Shutdown(ctx)
	// suite.redirectServer.Shutdown(ctx)
}

func (suite *EToESuite) TestEndToEnd() {
	testId := "one"

	var msgCnt, connectCnt, disconnectCnt atomic.Int64

	got, err := New(
		Enabled(true),
		URL(fmt.Sprintf("https://127.0.0.1:%s", redirectServerPort)),
		DeviceID("mac:112233445566"),
		HTTP3Client(&Http3ClientConfig{
			QuicConfig: quic.Config{
				KeepAlivePeriod:      500 * time.Millisecond,
				HandshakeIdleTimeout: 1 * time.Minute,
				MaxIdleTimeout:       2 * time.Minute,
			},
			TlsConfig: tls.Config{
				NextProtos:         []string{"h3"},
				InsecureSkipVerify: true,
			},
		}),
		AddMessageListener(
			event.MsgListenerFunc(
				func(m wrp.Message) {
					fmt.Println("xmidt-agent got message")
					suite.Equal(wrp.SimpleEventMessageType, m.Type)
					suite.Equal("event:test.com/server", m.Source)
					msgCnt.Add(1)
				})),
		AddConnectListener(
			event.ConnectListenerFunc(
				func(event.Connect) {
					connectCnt.Add(1)
				})),
		AddDisconnectListener(
			event.DisconnectListenerFunc(
				func(event.Disconnect) {
					disconnectCnt.Add(1)
				})),
		RetryPolicy(&retry.Config{
			Interval:    time.Second,
			Multiplier:  2.0,
			Jitter:      1.0 / 3.0,
			MaxInterval: 341*time.Second + 333*time.Millisecond,
		}),
		NowFunc(time.Now),
		SendTimeout(90*time.Second),
		FetchURLTimeout(30*time.Second),
		CredentialsDecorator(func(h http.Header) error {
			return nil
		}),
		ConveyDecorator(func(h http.Header) error {
			h.Add("testId", testId)
			return nil
		}),
	)
	suite.NoError(err)
	suite.NotNil(got)

	got.Start()

	ctx, cancel := context.WithTimeout(context.Background(), 10*time.Second)
	defer cancel()

	for {
		if connectCnt.Load() < 1 {
			time.Sleep(10 * time.Millisecond)
		} else {
			break
		}
		if ctx.Err() != nil {
			suite.Fail("timed out waiting to connect")
			return
		}
	}

<<<<<<< HEAD
	suite.True(suite.clientRedirected)
	suite.True(suite.postReceivedFromClient)

	got.Send(context.Background(), GetWrpMessage("client")) // TODO - first one is not received
	time.Sleep(10 * time.Millisecond)
	got.Send(context.Background(), GetWrpMessage("client"))

	// verify client receives message from server
	for {
		if msgCnt.Load() < 1 {
			time.Sleep(10 * time.Millisecond)
		} else {
			break
		}
		if ctx.Err() != nil {
			suite.Fail("timed out waiting for message from server")
			return
		}
	}

	time.Sleep(10 * time.Millisecond)

	suite.True(suite.messageReceivedFromClient)

	got.Stop()

	for {
		if disconnectCnt.Load() < 1 {
			time.Sleep(10 * time.Millisecond)
		} else {
			break
		}
		if ctx.Err() != nil {
			suite.Fail("timed out waiting to disconnect")
			return
		}
	}
=======
	suite.True(postsReceivedFromClient[testId])

	// got.Send(context.Background(), GetWrpMessage("client")) // TODO - first one is not received
	// time.Sleep(10 * time.Millisecond)
	// got.Send(context.Background(), GetWrpMessage("client"))

	// // verify client receives message from server
	// for {
	// 	if msgCnt.Load() < 1 {
	// 		time.Sleep(10 * time.Millisecond)
	// 	} else {
	// 		break
	// 	}
	// 	if ctx.Err() != nil {
	// 		suite.Fail("timed out waiting for message from server")
	// 		return
	// 	}
	// }

	// time.Sleep(10 * time.Millisecond)

	// suite.True(messagesReceivedFromClient[testId])

	// got.Stop()

	// for {
	// 	if disconnectCnt.Load() < 1 {
	// 		time.Sleep(10 * time.Millisecond)
	// 	} else {
	// 		break
	// 	}
	// 	if ctx.Err() != nil {
	// 		suite.Fail("timed out waiting to disconnect")
	// 		return
	// 	}
	// }
>>>>>>> 137c8932
}<|MERGE_RESOLUTION|>--- conflicted
+++ resolved
@@ -253,15 +253,8 @@
 }
 
 func (suite *EToESuite) TearDownSuite() {
-	// fmt.Println("about to tear down")
-	// ctx, cancel := context.WithCancel(context.Background())
-	// defer cancel()
-
 	suite.server.Close()
 	suite.redirectServer.Close()
-
-	// suite.server.Shutdown(ctx)
-	// suite.redirectServer.Shutdown(ctx)
 }
 
 func (suite *EToESuite) TestEndToEnd() {
@@ -339,7 +332,6 @@
 		}
 	}
 
-<<<<<<< HEAD
 	suite.True(suite.clientRedirected)
 	suite.True(suite.postReceivedFromClient)
 
@@ -360,8 +352,6 @@
 		}
 	}
 
-	time.Sleep(10 * time.Millisecond)
-
 	suite.True(suite.messageReceivedFromClient)
 
 	got.Stop()
@@ -377,42 +367,4 @@
 			return
 		}
 	}
-=======
-	suite.True(postsReceivedFromClient[testId])
-
-	// got.Send(context.Background(), GetWrpMessage("client")) // TODO - first one is not received
-	// time.Sleep(10 * time.Millisecond)
-	// got.Send(context.Background(), GetWrpMessage("client"))
-
-	// // verify client receives message from server
-	// for {
-	// 	if msgCnt.Load() < 1 {
-	// 		time.Sleep(10 * time.Millisecond)
-	// 	} else {
-	// 		break
-	// 	}
-	// 	if ctx.Err() != nil {
-	// 		suite.Fail("timed out waiting for message from server")
-	// 		return
-	// 	}
-	// }
-
-	// time.Sleep(10 * time.Millisecond)
-
-	// suite.True(messagesReceivedFromClient[testId])
-
-	// got.Stop()
-
-	// for {
-	// 	if disconnectCnt.Load() < 1 {
-	// 		time.Sleep(10 * time.Millisecond)
-	// 	} else {
-	// 		break
-	// 	}
-	// 	if ctx.Err() != nil {
-	// 		suite.Fail("timed out waiting to disconnect")
-	// 		return
-	// 	}
-	// }
->>>>>>> 137c8932
 }